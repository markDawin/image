/**
 * Image Tool for the Editor.js
 *
 * @author CodeX <team@codex.so>
 * @license MIT
 * @see {@link https://github.com/editor-js/image}
 *
 * To developers.
 * To simplify Tool structure, we split it to 4 parts:
 *  1) index.js — main Tool's interface, public API and methods for working with data
 *  2) uploader.js — module that has methods for sending files via AJAX: from device, by URL or File pasting
 *  3) ui.js — module for UI manipulations: render, showing preloader, etc
 *  4) tunes.js — working with Block Tunes: render buttons, handle clicks
 *
 * For debug purposes there is a testing server
 * that can save uploaded files and return a Response {@link UploadResponseFormat}
 *
 *       $ node dev/server.js
 *
 * It will expose 8008 port, so you can pass http://localhost:8008 with the Tools config:
 *
 * image: {
 *   class: ImageTool,
 *   config: {
 *     endpoints: {
 *       byFile: 'http://localhost:8008/uploadFile',
 *       byUrl: 'http://localhost:8008/fetchUrl',
 *     }
 *   },
 * },
 */

/**
 * @typedef {object} ImageToolData
 * @description Image Tool's input and output data format
 * @property {string} caption — image caption
 * @property {boolean} withBorder - should image be rendered with border
 * @property {boolean} withBackground - should image be rendered with background
 * @property {boolean} stretched - should image be stretched to full width of container
 * @property {object} file — Image file data returned from backend
 * @property {string} file.url — image URL
 */

// eslint-disable-next-line
import css from './index.css';
import Ui from './ui';
import Tunes from './tunes';
import ToolboxIcon from './svg/toolbox.svg';
import Uploader from './uploader';

/**
 * @typedef {object} ImageConfig
 * @description Config supported by Tool
 * @property {object} endpoints - upload endpoints
 * @property {string} endpoints.byFile - upload by file
 * @property {string} endpoints.byUrl - upload by URL
 * @property {string} field - field name for uploaded image
 * @property {string} types - available mime-types
 * @property {string} captionPlaceholder - placeholder for Caption field
 * @property {object} additionalRequestData - any data to send with requests
 * @property {object} additionalRequestHeaders - allows to pass custom headers with Request
 * @property {string} buttonContent - overrides for Select File button
 * @property {object} [uploader] - optional custom uploader
 * @property {function(File): Promise.<UploadResponseFormat>} [uploader.uploadByFile] - method that upload image by File
 * @property {function(string): Promise.<UploadResponseFormat>} [uploader.uploadByUrl] - method that upload image by URL
 */

/**
 * @typedef {object} UploadResponseFormat
 * @description This format expected from backend on file uploading
 * @property {number} success - 1 for successful uploading, 0 for failure
 * @property {object} file - Object with file data.
 *                           'url' is required,
 *                           also can contain any additional data that will be saved and passed back
 * @property {string} file.url - [Required] image source URL
 */
export default class ImageTool {
  /**
   * Get Tool toolbox settings
   * icon - Tool icon's SVG
   * title - title to show in toolbox
   *
   * @returns {{icon: string, title: string}}
   */
  static get toolbox() {
    return {
      icon: ToolboxIcon,
      title: 'Image',
    };
  }

  /**
   * @param {object} tool - tool properties got from editor.js
   * @param {ImageToolData} tool.data - previously saved data
   * @param {ImageConfig} tool.config - user config for Tool
   * @param {object} tool.api - Editor.js API
   */
  constructor({ data, config, api }) {
    this.api = api;

    /**
     * Tool's initial config
     */
    this.config = {
      endpoints: config.endpoints || '',
      additionalRequestData: config.additionalRequestData || {},
      additionalRequestHeaders: config.additionalRequestHeaders || {},
      field: config.field || 'image',
      types: config.types || 'image/*',
      captionPlaceholder: this.api.i18n.t(config.captionPlaceholder || 'Caption'),
      buttonContent: config.buttonContent || '',
      uploader: config.uploader || undefined,
<<<<<<< HEAD
      actions: config.actions || []
=======
>>>>>>> c78c013e
    };

    /**
     * Module for file uploading
     */
    this.uploader = new Uploader({
      config: this.config,
      onUpload: (response) => this.onUpload(response),
      onError: (error) => this.uploadingFailed(error),
    });

    /**
     * Module for working with UI
     */
    this.ui = new Ui({
      api,
      config: this.config,
      onSelectFile: () => {
        this.uploader.uploadSelectedFile({
          onPreview: (src) => {
            this.ui.showPreloader(src);
          },
        });
      },
    });

    /**
     * Module for working with tunes
     */
    this.tunes = new Tunes({
      api,
<<<<<<< HEAD
      actions: this.config.actions,
      onChange: (tuneName) => this.tuneToggled(tuneName)
=======
      onChange: (tuneName) => this.tuneToggled(tuneName),
>>>>>>> c78c013e
    });

    /**
     * Set saved state
     */
    this._data = {};
    this.data = data;
  }

  /**
   * Renders Block content
   *
   * @public
   *
   * @returns {HTMLDivElement}
   */
  render() {
    return this.ui.render(this.data);
  }

  /**
   * Return Block data
   *
   * @public
   *
   * @returns {ImageToolData}
   */
  save() {
    const caption = this.ui.nodes.caption;

    this._data.caption = caption.innerHTML;

    return this.data;
  }

  /**
   * Makes buttons with tunes: add background, add border, stretch image
   *
   * @public
   *
   * @returns {Element}
   */
  renderSettings() {
    return this.tunes.render(this.data);
  }

  /**
   * Fires after clicks on the Toolbox Image Icon
   * Initiates click on the Select File button
   *
   * @public
   */
  appendCallback() {
    this.ui.nodes.fileButton.click();
  }

  /**
   * Specify paste substitutes
   *
   * @see {@link https://github.com/codex-team/editor.js/blob/master/docs/tools.md#paste-handling}
   * @returns {{tags: string[], patterns: object<string, RegExp>, files: {extensions: string[], mimeTypes: string[]}}}
   */
  static get pasteConfig() {
    return {
      /**
       * Paste HTML into Editor
       */
      tags: [ 'img' ],

      /**
       * Paste URL of image into the Editor
       */
      patterns: {
        image: /https?:\/\/\S+\.(gif|jpe?g|tiff|png)$/i,
      },

      /**
       * Drag n drop file from into the Editor
       */
      files: {
        mimeTypes: [ 'image/*' ],
      },
    };
  }

  /**
   * Specify paste handlers
   *
   * @public
   * @see {@link https://github.com/codex-team/editor.js/blob/master/docs/tools.md#paste-handling}
   * @param {CustomEvent} event - editor.js custom paste event
   *                              {@link https://github.com/codex-team/editor.js/blob/master/types/tools/paste-events.d.ts}
   * @returns {void}
   */
  async onPaste(event) {
    switch (event.type) {
      case 'tag': {
        const image = event.detail.data;

        /** Images from PDF */
        if (/^blob:/.test(image.src)) {
          const response = await fetch(image.src);
          const file = await response.blob();

          this.uploadFile(file);
          break;
        }

        this.uploadUrl(image.src);
        break;
      }
      case 'pattern': {
        const url = event.detail.data;

        this.uploadUrl(url);
        break;
      }
      case 'file': {
        const file = event.detail.file;

        this.uploadFile(file);
        break;
      }
    }
  }

  /**
   * Private methods
   * ̿̿ ̿̿ ̿̿ ̿'̿'\̵͇̿̿\з= ( ▀ ͜͞ʖ▀) =ε/̵͇̿̿/’̿’̿ ̿ ̿̿ ̿̿ ̿̿
   */

  /**
   * Stores all Tool's data
   *
   * @private
   *
   * @param {ImageToolData} data - data in Image Tool format
   */
  set data(data) {
    this.image = data.file;

    this._data.caption = data.caption || '';
    this.ui.fillCaption(this._data.caption);

    Tunes.tunes.forEach(({ name: tune }) => {
      const value = typeof data[tune] !== 'undefined' ? data[tune] === true || data[tune] === 'true' : false;

      this.setTune(tune, value);
    });
  }

  /**
   * Return Tool data
   *
   * @private
   *
   * @returns {ImageToolData}
   */
  get data() {
    return this._data;
  }

  /**
   * Set new image file
   *
   * @private
   *
   * @param {object} file - uploaded file data
   */
  set image(file) {
    this._data.file = file || {};

    if (file && file.url) {
      this.ui.fillImage(file.url);
    }
  }

  /**
   * File uploading callback
   *
   * @private
   *
   * @param {UploadResponseFormat} response - uploading server response
   * @returns {void}
   */
  onUpload(response) {
    if (response.success && response.file) {
      this.image = response.file;
    } else {
      this.uploadingFailed('incorrect response: ' + JSON.stringify(response));
    }
  }

  /**
   * Handle uploader errors
   *
   * @private
   * @param {string} errorText - uploading error text
   * @returns {void}
   */
  uploadingFailed(errorText) {
    console.log('Image Tool: uploading failed because of', errorText);

    this.api.notifier.show({
      message: this.api.i18n.t('Couldn’t upload image. Please try another.'),
      style: 'error',
    });
    this.ui.hidePreloader();
  }

  /**
   * Callback fired when Block Tune is activated
   *
   * @private
   *
   * @param {string} tuneName - tune that has been clicked
   * @returns {void}
   */
  tuneToggled(tuneName) {
    // inverse tune state
    this.setTune(tuneName, !this._data[tuneName]);
  }

  /**
   * Set one tune
   *
   * @param {string} tuneName - {@link Tunes.tunes}
   * @param {boolean} value - tune state
   * @returns {void}
   */
  setTune(tuneName, value) {
    this._data[tuneName] = value;

    this.ui.applyTune(tuneName, value);

    if (tuneName === 'stretched') {
      /**
       * Wait until the API is ready
       */
      Promise.resolve().then(() => {
        const blockId = this.api.blocks.getCurrentBlockIndex();

        this.api.blocks.stretchBlock(blockId, value);
      })
        .catch(err => {
          console.error(err);
        });
    }
  }

  /**
   * Show preloader and upload image file
   *
   * @param {File} file - file that is currently uploading (from paste)
   * @returns {void}
   */
  uploadFile(file) {
    this.uploader.uploadByFile(file, {
      onPreview: (src) => {
        this.ui.showPreloader(src);
      },
    });
  }

  /**
   * Show preloader and upload image by target url
   *
   * @param {string} url - url pasted
   * @returns {void}
   */
  uploadUrl(url) {
    this.ui.showPreloader(url);
    this.uploader.uploadByUrl(url);
  }
}<|MERGE_RESOLUTION|>--- conflicted
+++ resolved
@@ -110,10 +110,7 @@
       captionPlaceholder: this.api.i18n.t(config.captionPlaceholder || 'Caption'),
       buttonContent: config.buttonContent || '',
       uploader: config.uploader || undefined,
-<<<<<<< HEAD
-      actions: config.actions || []
-=======
->>>>>>> c78c013e
+      actions: config.actions || [],
     };
 
     /**
@@ -145,12 +142,8 @@
      */
     this.tunes = new Tunes({
       api,
-<<<<<<< HEAD
       actions: this.config.actions,
-      onChange: (tuneName) => this.tuneToggled(tuneName)
-=======
       onChange: (tuneName) => this.tuneToggled(tuneName),
->>>>>>> c78c013e
     });
 
     /**
